--- conflicted
+++ resolved
@@ -1,343 +1,315 @@
-using Symbolics
-using SymbolicUtils
-using QuantumGraining
-
-struct Correction
-    prefac
-    exponent
-    poly::Vector{Num}
-    order::Int64
-
-    function Correction(prefac, exponent, poly=Num[1,], order=length(poly))
-        if !(poly isa Array)
-            poly = [poly]
-        end
-        new(prefac, exponent, poly, order)
-    end
-end
-
-Base.show(io::IO, c::Correction) = begin
-    @variables τ 
-    print(io, to_symbol(c, τ))
-end
-
-struct ContractionCoefficient 
-    corrections::Vector{Correction}
-    exponents::Vector{Number}
-    prefacs::Vector{Number}
-    polys::Vector{Vector{Number}}
-
-    function ContractionCoefficient(exponents, prefacs, polys)
-        if !(length(exponents) == length(prefacs) == length(polys))
-            error("exponents, prefacs and polys should have the same length!")
-        end
-        corrections = [Correction(exponents[i], prefacs[i], polys[i]) for i in eachindex(exponents)]
-        new(corrections, exponents, prefacs, polys)
-    end
-
-    function ContractionCoefficient(exponents, prefacs)
-        if !(length(exponents) == length(prefacs))
-            error("exponents, prefacs and polys should have the same length!")
-        end
-        polys = fill([1], size(exponents))
-        corrections = [Correction(exponents[i], prefacs[i], polys[i]) for i in eachindex(exponents)]
-        new(corrections, exponents, prefacs, polys)
-    end
-end
-
-function simplify_contraction(c::ContractionCoefficient)
-    simplified_prefacs = simplify.(c.prefacs; simplify_fractions=false)
-    simplified_exponents = simplify.(c.exponents; simplify_fractions=false)
-    simplified_polys = [simplify.(poly; simplify_fractions=false) for poly in c.polys]
-
-    return ContractionCoefficient(simplified_exponents, simplified_prefacs, simplified_polys)
-end
-
-# Possibly, this should be a `ContractionCoefficient` constructor.
-function contraction_coeff(left::Int, right::Int, freqs::Array)
-    """
-    contraction_coeff(left::Int, right::Int, freqs::Array)
-
-    Calculates the coefficient of a whole contraction, given the contraction and input frequencies. Calculates equation (7) in the paper.
-
-    Arguments:
-    - left: the left-order of the contraction
-    - right: the right-order of the contraction
-    - freqs: array of frequencies to put in each mode
-
-    Returns:
-    - c: a contraction coefficient struct, symbolic expression for the contraction coeffeicient.
-    """
-    node = DiagramNode((left, right))
-    diagrams = get_diagrams(node)
-    exp_list = []
-    pre_list = []
-    poly_list = []
-    d_list = []
-    
-    for diagram in diagrams
-        reverse!(diagram)                               # reversing since Wentao's order is right-to-left, rather than left-to-right
-        ω = split_freqs_into_bubbles(freqs, diagram)
-        corr = diagram_correction(ω)
-        push!(d_list, diagram)
-        push!(exp_list, corr.exponent)
-        push!(pre_list, corr.prefac)
-        push!(poly_list, corr.poly)
-    end
-    c = ContractionCoefficient(exp_list, pre_list, poly_list)
-    return merge_duplicate_exponents(c)
-end
-contraction_coeff(order::Tuple{Int, Int}, ω::Array) = contraction_coeff(order[1], order[2], ω)
-
-Base.show(io::IO, coeff::ContractionCoefficient) = begin
-    @variables τ
-    print(io, to_symbol(coeff, τ))
-end
-
-function to_symbol(coeff::ContractionCoefficient, τ) #where {T <: Number}
-    sym = 0
-    for i in 1:length(coeff.prefacs)
-        sym += to_symbol(Correction(coeff.prefacs[i], coeff.exponents[i], coeff.polys[i]), τ)
-    end
-    sym = expand(simplify(sym))
-    return sym
-end
-
-function to_symbol(c::Correction, τ) #where {T <: Number}
-    sym = c.prefac*exp(-0.5*τ^2*c.exponent)
-    sym *= sum([isequal(c.poly[n], 0) ? 0 : c.poly[n]*(τ^(n-1)) for n in 1:c.order])
-    sym = expand(simplify(sym))
-    return sym
-end
-
-function extend_correction(c::Correction, poly::Vector{<:Number})
-    #non_zero_poly = findall(x -> x != 0, poly)
-    non_zero_poly = findall(x -> !(isequal(x, 0)), poly)
-    if isempty(non_zero_poly)
-        poly = [1]
-        norm = 1
-    else
-        norm = poly[non_zero_poly[1]] # find the first non-zero element of poly and normalize the correction by it.
-    end
-    return Correction(norm*c.prefac,
-                    c.exponent,
-                    1/norm*poly,
-                    length(poly)
-                    )
-end
-
-import Base: ==
-function ==(c1::ContractionCoefficient, c2::ContractionCoefficient)
-    return issetequal(c1.corrections, c2.corrections)
-end
-
-function ==(c1::Correction, c2::Correction)
-    if c1.order != c2.order
-        return false
-    else
-        exp_eq = isequal(simplify(expand(c1.exponent) - expand(c2.exponent)), 0)
-        poly_eq = isequal(simplify.(c1.prefac*c1.poly - c2.prefac*c2.poly), 0)
-    end
-    return exp_eq && poly_eq
-end
-
-import Base: +
-function  +(c1::Correction, c2::Correction)
-        if c1.exponent ≈ c2.exponent
-            exponents = [c1.exponent]
-            prefacs = [c1.prefac + c2.prefac]
-            max_length = maximum([length(c1.prefacs*c1.poly), length(c2*prefacsc2.poly)])
-            polys = [(vcat(c1.prefacs*c1.poly, fill(0, max_length - length(c1.prefacs*c1.poly))) + vcat(c2*prefacsc2.poly, fill(0, max_length - length(c2*prefacsc2.poly))))/prefacs[1]]
-        else
-            exponents = [c1.exponent, c2.exponent]
-            prefacs = [c1.prefac, c2.prefac]
-            polys = [c1.poly, c2.poly]
-        end
-    return ContractionCoefficient(exponents, prefacs, polys)
-end
-
-function  +(c1::ContractionCoefficient, c2::Correction)
-    new_c = deepcopy(merge_duplicate_exponents(c1))
-    C1Exponents = []
-    for i in eachindex(c1.exponents)
-        push!(C1Exponents, expand(c1.exponents[i]))
-    end
-
-    prefacs, polys, exponents = new_c.prefacs, new_c.polys, new_c.exponents
-    found = false
-    for exponent in exponents
-        if isequal(expand(c2.exponent), expand(exponent))
-            found = true
-<<<<<<< HEAD
-            ind = findfirst(item -> isequal(item, expand(c2.exponent)), expand.(c1.exponents))
-            old_prefac = prefacs[ind]
-            replace!(prefacs, prefacs[ind] => simplify(prefacs[ind] + c2.prefac, simplify_fractions=false))
-            replace!(polys, polys[ind] => (ordered_sum(old_prefac*polys[ind], c2.prefac*c2.poly))/prefacs[ind])
-=======
-            ind = findfirst(item -> isequal(item, expand(c2.exponent)), C1Exponents)
-            old_prefac = prefacs[ind]
-            replace!(prefacs, prefacs[ind] => simplify(prefacs[ind] + c2.prefac))
-            max_length = maximum([length(old_prefac*polys[ind]), length(c2.prefac*c2.poly)])
-            replace!(polys, polys[ind] => (vcat(old_prefac*polys[ind], fill(0,max_length-length(old_prefac*polys[ind]))) + vcat(c2.prefac*c2.poly, fill(0,max_length-length(c2.prefac*c2.poly))))/prefacs[ind])
->>>>>>> 5faff3df
-        end
-    end
-    if !found
-        push!(exponents, c2.exponent)
-        push!(prefacs, c2.prefac)
-        push!(polys, c2.poly)
-    end
-    return merge_duplicate_exponents(ContractionCoefficient(exponents, prefacs, polys))
-end
-
-
-function  +(c1::ContractionCoefficient, c2::ContractionCoefficient)
-    new_c = deepcopy(c1)
-    for i in eachindex(c2.exponents)
-        corr = Correction(c2.prefacs[i], c2.exponents[i], c2.polys[i])
-        new_c += corr
-    end
-    return simplify_contraction(merge_duplicate_exponents(new_c))
-end
-
-import Base: *
-function *(c1::Correction, c2::Correction)
-    exponent = c1.exponent + c2.exponent
-    poly = conv(c1.poly, c2.poly)
-    order = c1.order + c2.order - 1
-    prefac = c1.prefac*c2.prefac
-    return Correction(prefac, exponent, poly, order)
-end
-
-function *(c::Correction, n::Number)
-    exponent = c.exponent
-    poly = c.poly
-    order = c.order
-    prefac = c.prefac*n
-    return Correction(prefac, exponent, poly, order)
-end
-
-*(n::Number, c::Correction) = c*n
-function *(n::Number, c1::ContractionCoefficient)
-    prefacs = c1.prefacs*n
-    return ContractionCoefficient(c1.exponents,prefacs,c1.polys)
-end
-
-import Base: -
-function  -(c1::Correction, c2::Correction)
-    return c1 + -1*c2
-end
-function  -(c1::ContractionCoefficient, c2::Correction)
-    return c1 + -1*c2
-end
-function  -(c1::ContractionCoefficient, c2::ContractionCoefficient)
-    return c1 + -1*c2
-end
-function  -(c::Correction)
-    return -1*c
-end
-function  -(c::ContractionCoefficient)
-    return -1*c
-end
-
-function conv(u::Vector{<:Number}, v::Vector{<:Number})
-    m, n = length(u), length(v)
-    result = zeros(eltype(u), m + n - 1)
-
-    for i in 1:m
-        for j in 1:n
-            result[i+j-1] += u[i] * v[j]
-        end
-    end
-
-    return result
-end
-
-function pad(a::Vector, new_length)
-    old_length = length(a)
-    if new_length < old_length
-        error("New length must be bigger than old length!")
-    end
-    
-    padding = zeros(typeof(a[1]), new_length - old_length)
-    return [a..., padding...]
-end
-
-function ordered_sum(a, b)
-    new_length = maximum(length.([a, b]))
-    padded_a = pad(a, new_length)
-    padded_b = pad(b, new_length)
-
-    return padded_a .+ padded_b
-end
-
-function merge_duplicate_exponents(c::ContractionCoefficient)
-    unique_exponents = []
-    unique_prefacs = []
-    unique_polys = []
-    merged_indices = []
-
-    for i in eachindex(c.exponents)
-        if i in merged_indices
-            continue
-        end
-
-        exponent = c.exponents[i]
-        prefac = c.prefacs[i]
-        poly = c.polys[i]
-
-        indices_to_merge = [i]
-        #indices_to_merge = []
-        for j in (i+1):length(c.exponents)
-            if isequal(expand(c.exponents[j]^2) - expand(exponent^2), 0)
-                push!(indices_to_merge, j)
-                push!(merged_indices, j)
-            end
-        end
-
-        if length(indices_to_merge) > 1
-            # Merge prefacs and polys for indices_to_merge
-<<<<<<< HEAD
-            merged_prefac = sum(simplify.(c.prefacs[indices_to_merge]))
-
-            merged_poly = [0]
-            for i in indices_to_merge
-                merged_poly = ordered_sum(c.polys[i], merged_poly)
-            end
-            merged_poly = simplify.(merged_poly, simplify_fractions=false)
-            
-            #merged_poly = simplify(sum(c.polys[indices_to_merge]))
-
-=======
-            merged_prefac = simplify(sum(c.prefacs[indices_to_merge]))
-
-            poly_lengths = []
-            for j1 in indices_to_merge
-                push!(poly_lengths, length(c.polys[j1]))
-            end
-            max_poly_length = maximum(poly_lengths)
-            for j1 in indices_to_merge
-                c.polys[j1] = vcat(c.polys[j1], fill(0,max_poly_length - length(c.polys[j1])))
-            end
-
-            merged_poly = fill(0,max_poly_length)
-
-
-            for j1 in indices_to_merge
-                merged_poly += c.prefacs[j1]*c.polys[j1]
-            end
-            merged_poly = simplify(merged_poly/merged_prefac)
->>>>>>> 5faff3df
-
-            push!(unique_exponents, exponent)
-            push!(unique_prefacs, merged_prefac)
-            push!(unique_polys, merged_poly)
-        else
-            push!(unique_exponents, exponent)
-            push!(unique_prefacs, prefac)
-            push!(unique_polys, poly)
-        end
-    end
-
-    return ContractionCoefficient(unique_exponents, unique_prefacs, unique_polys)
-end
+using Symbolics
+using SymbolicUtils
+using QuantumGraining
+
+struct Correction
+    prefac
+    exponent
+    poly::Vector{Num}
+    order::Int64
+
+    function Correction(prefac, exponent, poly=Num[1,], order=length(poly))
+        if !(poly isa Array)
+            poly = [poly]
+        end
+        new(prefac, exponent, poly, order)
+    end
+end
+
+Base.show(io::IO, c::Correction) = begin
+    @variables τ 
+    print(io, to_symbol(c, τ))
+end
+
+struct ContractionCoefficient 
+    corrections::Vector{Correction}
+    exponents::Vector{Number}
+    prefacs::Vector{Number}
+    polys::Vector{Vector{Number}}
+
+    function ContractionCoefficient(exponents, prefacs, polys)
+        if !(length(exponents) == length(prefacs) == length(polys))
+            error("exponents, prefacs and polys should have the same length!")
+        end
+        corrections = [Correction(exponents[i], prefacs[i], polys[i]) for i in eachindex(exponents)]
+        new(corrections, exponents, prefacs, polys)
+    end
+
+    function ContractionCoefficient(exponents, prefacs)
+        if !(length(exponents) == length(prefacs))
+            error("exponents, prefacs and polys should have the same length!")
+        end
+        polys = fill([1], size(exponents))
+        corrections = [Correction(exponents[i], prefacs[i], polys[i]) for i in eachindex(exponents)]
+        new(corrections, exponents, prefacs, polys)
+    end
+end
+
+function simplify_contraction(c::ContractionCoefficient)
+    simplified_prefacs = simplify.(c.prefacs; simplify_fractions=false)
+    simplified_exponents = simplify.(c.exponents; simplify_fractions=false)
+    simplified_polys = [simplify.(poly; simplify_fractions=false) for poly in c.polys]
+
+    return ContractionCoefficient(simplified_exponents, simplified_prefacs, simplified_polys)
+end
+
+# Possibly, this should be a `ContractionCoefficient` constructor.
+function contraction_coeff(left::Int, right::Int, freqs::Array)
+    """
+    contraction_coeff(left::Int, right::Int, freqs::Array)
+
+    Calculates the coefficient of a whole contraction, given the contraction and input frequencies. Calculates equation (7) in the paper.
+
+    Arguments:
+    - left: the left-order of the contraction
+    - right: the right-order of the contraction
+    - freqs: array of frequencies to put in each mode
+
+    Returns:
+    - c: a contraction coefficient struct, symbolic expression for the contraction coeffeicient.
+    """
+    node = DiagramNode((left, right))
+    diagrams = get_diagrams(node)
+    exp_list = []
+    pre_list = []
+    poly_list = []
+    d_list = []
+    
+    for diagram in diagrams
+        reverse!(diagram)                               # reversing since Wentao's order is right-to-left, rather than left-to-right
+        ω = split_freqs_into_bubbles(freqs, diagram)
+        corr = diagram_correction(ω)
+        push!(d_list, diagram)
+        push!(exp_list, corr.exponent)
+        push!(pre_list, corr.prefac)
+        push!(poly_list, corr.poly)
+    end
+    c = ContractionCoefficient(exp_list, pre_list, poly_list)
+    return merge_duplicate_exponents(c)
+end
+contraction_coeff(order::Tuple{Int, Int}, ω::Array) = contraction_coeff(order[1], order[2], ω)
+
+Base.show(io::IO, coeff::ContractionCoefficient) = begin
+    @variables τ
+    print(io, to_symbol(coeff, τ))
+end
+
+function to_symbol(coeff::ContractionCoefficient, τ) #where {T <: Number}
+    sym = 0
+    for i in 1:length(coeff.prefacs)
+        sym += to_symbol(Correction(coeff.prefacs[i], coeff.exponents[i], coeff.polys[i]), τ)
+    end
+    sym = expand(simplify(sym))
+    return sym
+end
+
+function to_symbol(c::Correction, τ) #where {T <: Number}
+    sym = c.prefac*exp(-0.5*τ^2*c.exponent)
+    sym *= sum([isequal(c.poly[n], 0) ? 0 : c.poly[n]*(τ^(n-1)) for n in 1:c.order])
+    sym = expand(simplify(sym))
+    return sym
+end
+
+function extend_correction(c::Correction, poly::Vector{<:Number})
+    #non_zero_poly = findall(x -> x != 0, poly)
+    non_zero_poly = findall(x -> !(isequal(x, 0)), poly)
+    if isempty(non_zero_poly)
+        poly = [1]
+        norm = 1
+    else
+        norm = poly[non_zero_poly[1]] # find the first non-zero element of poly and normalize the correction by it.
+    end
+    return Correction(norm*c.prefac,
+                    c.exponent,
+                    1/norm*poly,
+                    length(poly)
+                    )
+end
+
+import Base: ==
+function ==(c1::ContractionCoefficient, c2::ContractionCoefficient)
+    return issetequal(c1.corrections, c2.corrections)
+end
+
+function ==(c1::Correction, c2::Correction)
+    if c1.order != c2.order
+        return false
+    else
+        exp_eq = isequal(simplify(expand(c1.exponent) - expand(c2.exponent)), 0)
+        poly_eq = isequal(simplify.(c1.prefac*c1.poly - c2.prefac*c2.poly), 0)
+    end
+    return exp_eq && poly_eq
+end
+
+import Base: +
+function  +(c1::Correction, c2::Correction)
+        if c1.exponent ≈ c2.exponent
+            exponents = [c1.exponent]
+            prefacs = [c1.prefac + c2.prefac]
+            max_length = maximum([length(c1.prefacs*c1.poly), length(c2*prefacsc2.poly)])
+            polys = [(vcat(c1.prefacs*c1.poly, fill(0, max_length - length(c1.prefacs*c1.poly))) + vcat(c2*prefacsc2.poly, fill(0, max_length - length(c2*prefacsc2.poly))))/prefacs[1]]
+        else
+            exponents = [c1.exponent, c2.exponent]
+            prefacs = [c1.prefac, c2.prefac]
+            polys = [c1.poly, c2.poly]
+        end
+    return ContractionCoefficient(exponents, prefacs, polys)
+end
+
+function  +(c1::ContractionCoefficient, c2::Correction)
+    new_c = deepcopy(merge_duplicate_exponents(c1))
+    C1Exponents = []
+    for i in eachindex(c1.exponents)
+        push!(C1Exponents, expand(c1.exponents[i]))
+    end
+
+    prefacs, polys, exponents = new_c.prefacs, new_c.polys, new_c.exponents
+    found = false
+    for exponent in exponents
+        if isequal(expand(c2.exponent), expand(exponent))
+        if isequal(expand(c2.exponent), expand(exponent))
+            found = true
+            ind = findfirst(item -> isequal(item, expand(c2.exponent)), expand.(c1.exponents))
+            old_prefac = prefacs[ind]
+            replace!(prefacs, prefacs[ind] => simplify(prefacs[ind] + c2.prefac, simplify_fractions=false))
+            replace!(polys, polys[ind] => (ordered_sum(old_prefac*polys[ind], c2.prefac*c2.poly))/prefacs[ind])
+        end
+    end
+    if !found
+        push!(exponents, c2.exponent)
+        push!(prefacs, c2.prefac)
+        push!(polys, c2.poly)
+    end
+    return merge_duplicate_exponents(ContractionCoefficient(exponents, prefacs, polys))
+end
+
+
+function  +(c1::ContractionCoefficient, c2::ContractionCoefficient)
+    new_c = deepcopy(c1)
+    for i in eachindex(c2.exponents)
+        corr = Correction(c2.prefacs[i], c2.exponents[i], c2.polys[i])
+        new_c += corr
+    end
+    return simplify_contraction(merge_duplicate_exponents(new_c))
+end
+
+import Base: *
+function *(c1::Correction, c2::Correction)
+    exponent = c1.exponent + c2.exponent
+    poly = conv(c1.poly, c2.poly)
+    order = c1.order + c2.order - 1
+    prefac = c1.prefac*c2.prefac
+    return Correction(prefac, exponent, poly, order)
+end
+
+function *(c::Correction, n::Number)
+    exponent = c.exponent
+    poly = c.poly
+    order = c.order
+    prefac = c.prefac*n
+    return Correction(prefac, exponent, poly, order)
+end
+
+*(n::Number, c::Correction) = c*n
+function *(n::Number, c1::ContractionCoefficient)
+    prefacs = c1.prefacs*n
+    return ContractionCoefficient(c1.exponents,prefacs,c1.polys)
+end
+
+import Base: -
+function  -(c1::Correction, c2::Correction)
+    return c1 + -1*c2
+end
+function  -(c1::ContractionCoefficient, c2::Correction)
+    return c1 + -1*c2
+end
+function  -(c1::ContractionCoefficient, c2::ContractionCoefficient)
+    return c1 + -1*c2
+end
+function  -(c::Correction)
+    return -1*c
+end
+function  -(c::ContractionCoefficient)
+    return -1*c
+end
+
+function conv(u::Vector{<:Number}, v::Vector{<:Number})
+    m, n = length(u), length(v)
+    result = zeros(eltype(u), m + n - 1)
+
+    for i in 1:m
+        for j in 1:n
+            result[i+j-1] += u[i] * v[j]
+        end
+    end
+
+    return result
+end
+
+function pad(a::Vector, new_length)
+    old_length = length(a)
+    if new_length < old_length
+        error("New length must be bigger than old length!")
+    end
+    
+    padding = zeros(typeof(a[1]), new_length - old_length)
+    return [a..., padding...]
+end
+
+function ordered_sum(a, b)
+    new_length = maximum(length.([a, b]))
+    padded_a = pad(a, new_length)
+    padded_b = pad(b, new_length)
+
+    return padded_a .+ padded_b
+end
+
+function merge_duplicate_exponents(c::ContractionCoefficient)
+    unique_exponents = []
+    unique_prefacs = []
+    unique_polys = []
+    merged_indices = []
+
+    for i in eachindex(c.exponents)
+        if i in merged_indices
+            continue
+        end
+
+        exponent = c.exponents[i]
+        prefac = c.prefacs[i]
+        poly = c.polys[i]
+
+        indices_to_merge = [i]
+        #indices_to_merge = []
+        for j in (i+1):length(c.exponents)
+            if isequal(expand(c.exponents[j]^2) - expand(exponent^2), 0)
+                push!(indices_to_merge, j)
+                push!(merged_indices, j)
+            end
+        end
+
+        if length(indices_to_merge) > 1
+            # Merge prefacs and polys for indices_to_merge
+            merged_prefac = sum(simplify.(c.prefacs[indices_to_merge]))
+
+            merged_poly = [0]
+            for i in indices_to_merge
+                merged_poly = ordered_sum(c.polys[i], merged_poly)
+            end
+            merged_poly = simplify.(merged_poly, simplify_fractions=false)
+            
+            #merged_poly = simplify(sum(c.polys[indices_to_merge]))
+
+
+            push!(unique_exponents, exponent)
+            push!(unique_prefacs, merged_prefac)
+            push!(unique_polys, merged_poly)
+        else
+            push!(unique_exponents, exponent)
+            push!(unique_prefacs, prefac)
+            push!(unique_polys, poly)
+        end
+    end
+
+    return ContractionCoefficient(unique_exponents, unique_prefacs, unique_polys)
+end