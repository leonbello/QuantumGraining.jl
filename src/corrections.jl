--- conflicted
+++ resolved
@@ -1,119 +1,113 @@
-using Symbolics
-using QuantumGraining
-
-struct Correction
-    prefac
-    exponent
-    poly::Vector{Num}
-    order::Int64
-
-    function Correction(prefac, exponent, poly=Num[1,], order=length(poly))
-        if !(poly isa Array)
-            poly = [poly]
-        end
-        new(prefac, exponent, poly, order)
-    end
-end
-Base.show(io::IO, c::Correction) = print(io, to_symbol(c))
-
-function to_symbol(c::Correction)
-    @variables τ
-    sym = c.prefac*exp(-0.5*τ^2*c.exponent)
-    sym *= sum([isequal(c.poly[n], 0) ? 0 : c.poly[n]*(τ^(n-1)) for n in 1:c.order])
-    return sym
-end
-
-function extend_correction(c::Correction, poly::Vector{<:Number})
-    return Correction(poly[1]*c.prefac,
-                    c.exponent,
-                    1/poly[1]*poly,
-                    length(poly)
-                    )
-end
-
-import Base: +
-function  +(c1::Correction, c2::Correction)
-        if c1.exponent ≈ c2.exponent
-            exponents = [c1.exponent]
-            prefacs = [c1.prefac + c2.prefac]
-            polys = [(c1.prefacs*c1.poly + c2*prefacsc2.poly)/prefacs[1]]
-        else
-            exponents = [c1.exponent, c2.exponent]
-            prefacs = [c1.prefac, c2.prefac]
-            polys = [c1.poly, c2.poly]
-        end
-    return ContractionCoefficient(exponents, prefacs, polys)
-end
-
-function  +(c1::ContractionCoefficient, c2::Correction)
-    prefacs,polys,exponents = c1.prefacs, c1.polys, c1.exponents
-    if c2.exponent ∈ exponents
-        ind = findfirst(item -> item ≈ c2.exponent, c1.exponents)
-        prefac_og = prefacs[ind]
-<<<<<<< HEAD
-        replace(prefacs, prefacs[ind] => prefacs[ind] + c2.prefac)
-        replace(polys, polys[ind] => (prefac_og*polys[ind] + c2.prefac*c2.poly)/prefacs[ind])
-=======
-        replace!(prefacs, prefacs[ind] => prefacs[ind] + c2.prefac)
-        replace!(polys, polys[ind] => (prefac_og*polys[ind] + c2.prefac*c2.poly)/prefacs[ind])
-    
->>>>>>> 443789b7
-    else
-        push!(exponents, c2.exponent)
-        push!(prefacs, c2.prefac)
-        push!(polys, c2.poly)
-    end
-    return ContractionCoefficient(exponents, prefacs, polys)
-end
-
-"""
-function  +(c1::ContractionCoefficient, c2::ContractionCoefficient)
-    prefacs,polys,exponents = c1.prefacs, c1.polys, c1.exponents
-    common_exponents = intersect(c1.exponents, c2.exponents)
-    for expon in common_exponents
-        ind1 = findfirst(item -> item ≈ expon, c1.exponents)
-        ind2 = findfirst(item -> item ≈ expon, c2.exponents)
-        prefac_og = prefacs[ind1]
-        replace!(prefacs, prefacs[ind1] => prefacs[ind1] + c2.prefacs[ind2])
-        replace!(polys, polys[ind1] => (prefac_og*polys[ind1] + c2.prefacs[ind2]*c2.polys[ind2])/prefacs[ind1])
-        deleteat!(c2.exponents, ind2)
-        deleteat!(c2.prefacs, ind2)
-        deleteat!(c2.polys, ind2)
-    end
-    prefacs,polys,exponents = c1.prefacs, c1.polys, c1.exponents
-    append!(exponents, c2.exponents)
-    append!(prefacs, c2.prefacs)
-    append!(polys, c2.polys)
-    return ContractionCoefficient(exponents, prefacs, polys)
-end
-"""
-import Base: *
-function *(c1::Correction, c2::Correction)
-    exponent = c1.exponent + c2.exponent
-    poly = conv(c1.poly, c2.poly)
-    order = c1.order + c2.order - 1
-    prefac = c1.prefac*c2.prefac
-    return Correction(prefac, exponent, poly, order)
-end
-
-function *(c::Correction, n::Number)
-    exponent = c.exponent
-    poly = c.poly
-    order = c.order
-    prefac = c.prefac*n
-    return Correction(prefac, exponent, poly, order)
-end
-*(n::Number, c::Correction) = c*n
-
-function conv(u::Vector{<:Number}, v::Vector{<:Number})
-    m, n = length(u), length(v)
-    result = zeros(eltype(u), m + n - 1)
-
-    for i in 1:m
-        for j in 1:n
-            result[i+j-1] += u[i] * v[j]
-        end
-    end
-
-    return result
+using Symbolics
+using QuantumGraining
+
+struct Correction
+    prefac
+    exponent
+    poly::Vector{Num}
+    order::Int64
+
+    function Correction(prefac, exponent, poly=Num[1,], order=length(poly))
+        if !(poly isa Array)
+            poly = [poly]
+        end
+        new(prefac, exponent, poly, order)
+    end
+end
+Base.show(io::IO, c::Correction) = print(io, to_symbol(c))
+
+function to_symbol(c::Correction)
+    @variables τ
+    sym = c.prefac*exp(-0.5*τ^2*c.exponent)
+    sym *= sum([isequal(c.poly[n], 0) ? 0 : c.poly[n]*(τ^(n-1)) for n in 1:c.order])
+    return sym
+end
+
+function extend_correction(c::Correction, poly::Vector{<:Number})
+    return Correction(poly[1]*c.prefac,
+                    c.exponent,
+                    1/poly[1]*poly,
+                    length(poly)
+                    )
+end
+
+import Base: +
+function  +(c1::Correction, c2::Correction)
+        if c1.exponent ≈ c2.exponent
+            exponents = [c1.exponent]
+            prefacs = [c1.prefac + c2.prefac]
+            polys = [(c1.prefacs*c1.poly + c2*prefacsc2.poly)/prefacs[1]]
+        else
+            exponents = [c1.exponent, c2.exponent]
+            prefacs = [c1.prefac, c2.prefac]
+            polys = [c1.poly, c2.poly]
+        end
+    return ContractionCoefficient(exponents, prefacs, polys)
+end
+
+function  +(c1::ContractionCoefficient, c2::Correction)
+    prefacs,polys,exponents = c1.prefacs, c1.polys, c1.exponents
+    if c2.exponent ∈ exponents
+        ind = findfirst(item -> item ≈ c2.exponent, c1.exponents)
+        prefac_og = prefacs[ind]
+        replace!(prefacs, prefacs[ind] => prefacs[ind] + c2.prefac)
+        replace!(polys, polys[ind] => (prefac_og*polys[ind] + c2.prefac*c2.poly)/prefacs[ind])
+    else
+        push!(exponents, c2.exponent)
+        push!(prefacs, c2.prefac)
+        push!(polys, c2.poly)
+    end
+    return ContractionCoefficient(exponents, prefacs, polys)
+end
+
+"""
+function  +(c1::ContractionCoefficient, c2::ContractionCoefficient)
+    prefacs,polys,exponents = c1.prefacs, c1.polys, c1.exponents
+    common_exponents = intersect(c1.exponents, c2.exponents)
+    for expon in common_exponents
+        ind1 = findfirst(item -> item ≈ expon, c1.exponents)
+        ind2 = findfirst(item -> item ≈ expon, c2.exponents)
+        prefac_og = prefacs[ind1]
+        replace!(prefacs, prefacs[ind1] => prefacs[ind1] + c2.prefacs[ind2])
+        replace!(polys, polys[ind1] => (prefac_og*polys[ind1] + c2.prefacs[ind2]*c2.polys[ind2])/prefacs[ind1])
+        deleteat!(c2.exponents, ind2)
+        deleteat!(c2.prefacs, ind2)
+        deleteat!(c2.polys, ind2)
+    end
+    prefacs,polys,exponents = c1.prefacs, c1.polys, c1.exponents
+    append!(exponents, c2.exponents)
+    append!(prefacs, c2.prefacs)
+    append!(polys, c2.polys)
+    return ContractionCoefficient(exponents, prefacs, polys)
+end
+"""
+import Base: *
+function *(c1::Correction, c2::Correction)
+    exponent = c1.exponent + c2.exponent
+    poly = conv(c1.poly, c2.poly)
+    order = c1.order + c2.order - 1
+    prefac = c1.prefac*c2.prefac
+    return Correction(prefac, exponent, poly, order)
+end
+
+function *(c::Correction, n::Number)
+    exponent = c.exponent
+    poly = c.poly
+    order = c.order
+    prefac = c.prefac*n
+    return Correction(prefac, exponent, poly, order)
+end
+*(n::Number, c::Correction) = c*n
+
+function conv(u::Vector{<:Number}, v::Vector{<:Number})
+    m, n = length(u), length(v)
+    result = zeros(eltype(u), m + n - 1)
+
+    for i in 1:m
+        for j in 1:n
+            result[i+j-1] += u[i] * v[j]
+        end
+    end
+
+    return result
 end