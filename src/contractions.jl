--- conflicted
+++ resolved
@@ -45,11 +45,7 @@
 function diagram_correction(diagram::Diagram{T1, T2}) where {T1, T2}
     # calculate an array of simple factor terms -- taylor_factors
     simple_factors = calc_simple_factors(diagram)
-<<<<<<< HEAD
     total_correction = -prod(simple_factors)
-=======
-    total_correction = - prod(simple_factors)
->>>>>>> 5faff3df
 
     # if there are poles we need to calculate
     if diagram.num_poles != 0
@@ -89,6 +85,7 @@
     taylor_factors = Vector{Correction}()                                                 # array holding the terms of the outer sum
     for b in d
         μ, ν = b.up, b.down
+        l = length(b.down)
         l = length(b.down)
 
         exponent = sum(μ)^2 + sum(ν)^2 + 2*sum(μ)*sum(ν) 
