--- conflicted
+++ resolved
@@ -1,572 +1,557 @@
-using IterTools
-<<<<<<< HEAD
-#using SymPy
-#using QuantumGraining
-include("../src/utils.jl")
-=======
-using QuantumGraining
-
->>>>>>> bfe9d806
-"""
-    split_freqs_into_bubbles(freqs, diagram)
-Splits an array of frequencies into an array of tuples of frequencies, matching the dimensions of each bubble in `diagram`.
-
-Argument:
-    freqs - an array of frequencies in the form ω = [μ1..., μ2..., ..., μl..., ν1..., ν2..., ..., νr]
-    diagram - dimensions of each bubble, where each tuple is the dimension for the corresponding bubble.
-Returns:
-    ω - an array of frequencies in the form [(μ1, ν1), (μ2, ν2), ..., (μl, νl), ([], ν(l+1)), ..., ([], νr)]
-"""
-function split_freqs_into_bubbles(freqs::Vector, diagram::Vector{Tuple{Int, Int}})
-    μ, ν = [],[]
-    ububs, dbubs = count_modes(diagram)
-    freqs_up, freqs_dn = split_freqs(freqs, ububs, dbubs)
-    freqs_dn = reverse(freqs_dn)
-
-    if size(freqs)[1] != ububs + dbubs
-        error("Number of frequencies ($(size(freqs)[1])) does not fit the number of modes ($(ububs + dbubs)) in the diagram.")
-    end
-
-    ind_μ = 0
-    ind_ν = 0
-    for bubble in diagram
-        (μ_len, ν_len) = bubble
-        push!(μ, freqs_up[ind_μ+1:ind_μ+μ_len])
-        ind_μ += μ_len
-        push!(ν, freqs_dn[ind_ν+1:ind_ν+ν_len]) 
-        ind_ν += ν_len
-    end
-    ω = tuple.(μ, ν)
-    return ω
-end
-
-
-
-struct ContractionCoefficient #{T1,T2}
-    #corrections::Vector{Correction}
-    exponents::Vector{Number}
-<<<<<<< HEAD
-    prefacs::Vector{Num}
-    polys::Vector{Vector{Num}}
-    #diagrams::Vector{Diagram{T1, T2}}
-=======
-    prefacs::Vector{Number}
-    polys::Vector{Vector{Number}}
->>>>>>> bfe9d806
-    #expression
-
-    function ContractionCoefficient(exponents, prefacs, polys)
-         #expression = sum(to_symbol.(corrections))
-         new(exponents, prefacs, polys)
-    end
-
-    function ContractionCoefficient(exponents, prefacs)
-        new(exponents, prefacs, [[1]]) 
-    end
-end
-
-
-# Possibly, this should be a `ContractionCoefficient` constructor.
-function contraction_coeff(left::Int, right::Int, freqs::Array)
-    """
-    contraction_coeff(left::Int, right::Int, freqs::Array)
-
-    Calculates the coefficient of a whole contraction, given the contraction and input frequencies. Calculates equation (7) in the paper.
-
-    Arguments:
-    - left: the left-order of the contraction
-    - right: the right-order of the contraction
-    - freqs: array of frequencies to put in each mode
-
-    Returns:
-    - c: a contraction coefficient struct, symbolic expression for the contraction coeffeicient.
-    """
-    node = DiagramNode((left, right))
-    diagrams = get_diagrams(node)
-    exp_list = []
-    pre_list = []
-    poly_list = []
-    d_list = []
-    
-    for diagram in diagrams
-        reverse!(diagram)                               # reversing since Wentao's order is right-to-left, rather than left-to-right
-        ω = split_freqs_into_bubbles(freqs, diagram)
-        corr = diagram_correction(ω)
-        push!(d_list, diagram)
-<<<<<<< HEAD
-        push!(exp_list, corr.exponent)
-        push!(pre_list, corr.prefac)
-        push!(poly_list, corr.poly)
-=======
-        push!(c_list, diagram_correction(ω))
->>>>>>> bfe9d806
-    end
-    return ContractionCoefficient(exp_list, pre_list, poly_list)
-end
-contraction_coeff(order::Tuple{Int, Int}, ω::Array) = contraction_coeff(order[1], order[2], ω)
-
-Base.show(io::IO, coeff::ContractionCoefficient) = print(io, to_symbol(coeff))
-
-function to_symbol(coeff::ContractionCoefficient)
-    #@variables τ
-    SymPy.@syms τ
-    sym = 0
-    for i in 1:length(coeff.prefacs)
-        sym += to_symbol(Correction(coeff.prefacs[i], coeff.exponents[i],coeff.polys[i]))
-    end
-    return sym
-end
-
-"""
-    diagram_correction(ω)
-Gives an expression for the effective diagram correction.
-    
-    # Arguments
-    - `ω`: A list of vectors (μi, νi) with the frequency values for each mode. 
-    For example: For a diagram d = [(3, 2), (2, 1)] we would have ω = [(μ1, ν1), (μ2, ν2)] where μi and νi are vectors containing mode values.
-
-    # Returns
-    - A Correction struct representing the effective diagram correction.
-    
- """
- ## New and corrected
-function diagram_correction(diagram::Diagram{T1, T2}) where {T1, T2}
-    # calculate an array of simple factor terms -- taylor_factors
-    simple_factors = calc_simple_factors(diagram)
-    total_correction = prod(simple_factors)
-
-    # if there are poles we need to calculate
-    if diagram.num_poles != 0
-        num_bubbles = length(diagram)
-        sols = find_integer_solutions(3*num_bubbles, diagram.num_poles)    
-        sols = reshape_sols(sols, diagram.num_poles, num_bubbles)
-
-        order = 2*diagram.num_poles + 1
-        total_poly = zeros(Number, order)
-        for i in 1:size(sols)[1]
-            poly = zeros(Number, order)
-            poly[1] = 1
-            total_prefac = zeros(Number, num_bubbles)
-
-            for idx in 1:num_bubbles
-                μ, ν = diagram[idx].up, diagram[idx].down
-                n = sols[i, idx][1]
-                u = sols[i, idx][2]
-                d = sols[i, idx][3]
-                poly = poly_multiplication(poly, calc_expansion_factors(μ, ν, order, n), order)
-                prefac = calc_pole_corrections(μ, ν, μ.poles, ν.poles, u, d)
-                total_prefac[idx] = isempty(prefac) ? 0 : sum(prefac)
-            end
-
-            total_poly += prod(total_prefac).*poly
-        end
-        total_correction = extend_correction(total_correction, total_poly)
-    end
-    
-    return total_correction
-end 
-function diagram_correction(ω::Vector{Tuple{Vector{T1}, Vector{T2}}}) where {T1, T2}
-    d = Diagram(ω)
-    return diagram_correction(d)
-end
-
-function calc_simple_factors(d::Diagram{T1, T2}) where {T1, T2}
-    taylor_factors = Vector{Correction}()                                                 # array holding the terms of the outer sum
-    for b in d
-        μ, ν = b.up, b.down
-        l = length(b.up)
-
-        exponent = sum(μ)^2 + sum(ν)^2 + 2*sum(μ)*sum(ν) 
-        prefac = (-1)^(l + 1)*1/(vec_factorial(μ)*vec_factorial(ν))
-        poly = Num[1,]
-        push!(taylor_factors, Correction(prefac, exponent, poly))
-    end
-    #taylor_factors[1] *= -1
-    return taylor_factors
-end
-
-function calc_expansion_factors(mu::BVector{T1}, ν::BVector{T2}, order, n::Int) where {T1, T2}
-    if mu.special
-        μ = mu[2:end]
-    else
-        μ = mu
-    end
-
-    l, r = length(μ), length(ν)
-
-    #order = 2*(length(μ.poles) + length(ν.poles)) + 1
-    poly = zeros(Num, order)
-    for k in 0:floor(Int, n/2)
-        freq_sum = isequal(sum(mu) + sum(ν), 0) && (n - 2*k) == 0 ? 1 : (sum(mu) + sum(ν))
-        l_plus_r = (l + r) == 0 && n == 0 ? 1 : (l + r)     # explicity deals with the 0^0 cases
-        coeff = taylor_coeff(n, k)/Float64(factorial(n))*(freq_sum)^(n - 2*k)*(l_plus_r)^n 
-        poly[2*(n-k) + 1] = coeff
-    end
-    return poly
-end
-
-function poly_multiplication(poly1::Vector, poly2::Vector, order::Int)
-    len1 = length(poly1)
-    len2 = length(poly2)
-    poly_product = zeros(Number, order)
-    for i in 1:len1
-        for j in 1:len2
-            if !isequal(abs(poly1[i]*poly2[j]), 0.0) && !isequal(abs(poly1[i]*poly2[j]), -0.0)  # weird comparison issues with Num types
-                poly_product[(i-1) + (j-1) + 1] = poly1[i]*poly2[j]
-            end
-        end
-    end
-    return poly_product
-end
-    
-function calc_pole_normalization(up_poles, down_poles)
-    if isempty(up_poles) && isempty(down_poles)
-        return 1
-    elseif isempty(up_poles) && !isempty(down_poles)
-        return prod(down_poles)
-    elseif isempty(down_poles) && !isempty(up_poles)
-        return prod(up_poles)
-    elseif !isempty(up_poles) && !isempty(down_poles)
-        return prod(up_poles)*prod(down_poles)
-    end
-end
-
-pole_fac(v, regular, j, m) = (-j/sum(v[1:regular]))^m
-
-function calc_pole_corrections(mu::BVector{T1}, ν::BVector{T2}, up_poles::Vector{Int}, down_poles::Vector{Int}, u::Int, d::Int) where {T1, T2}
-    if mu.special
-        μ = mu[2:end]
-    else
-        μ = mu
-    end
-    μ = reverse(μ)
-
-    norm = calc_pole_normalization(up_poles, down_poles)
-
-    pole_terms = []
-
-    up_regular = filter(x -> !(x in up_poles), 1:length(μ))
-    down_regular = filter(x -> !(x in down_poles), 1:length(ν))  # non-singular indices
-    # change to a more informative name like up_regular and down_regular
-
-    # mu_list and ml_list hold vectors of mu values
-    mu_list = find_integer_solutions(length(up_regular), u)
-    ml_list = find_integer_solutions(length(down_regular), d)
-
-    if length(up_regular) == 0
-        if u == 0
-            prod_fac_u = [1]
-        else
-            prod_fac_u = [0]
-        end
-    else
-        prod_fac_u = []
-        for mu_vec in mu_list
-            fac_u = []
-            for (u, ju) in enumerate(up_regular)
-                push!(fac_u, pole_fac(μ, ju, ju, mu_vec[u]))
-            end
-            push!(prod_fac_u, isempty(fac_u) ? 1 : prod(fac_u))
-        end
-    end
-
-    if length(down_regular) == 0
-        if d == 0
-            prod_fac_v = [1]
-        else
-            prod_fac_v = [0]
-        end
-    else
-        prod_fac_v = []
-        for ml_vec in ml_list
-            fac_v = []
-            for (l, jl) in enumerate(down_regular)
-                push!(fac_v, pole_fac(ν, jl, jl, ml_vec[l]))
-            end
-            push!(prod_fac_v, isempty(fac_v) ? 1 : prod(fac_v))
-        end
-    end
-
-    for (prod_u, prod_v) in product(prod_fac_u, prod_fac_v)
-        push!(pole_terms, prod_u*prod_v/norm)
-    end
-
-    return pole_terms   
-end
-
-
-
-
-"""
-    calculate_bubble_factor(ω, bubble_idx, total_num_poles, s, stag)
-Returns the bubble factor for a single bubble.
-
-# Arguments
-    - `ω`: the frequency values for the whole diagram.
-    - `total_num_poles`: the total number of singular poles in the diagram
-    - `bubble_idx`: the index of the bubble for which we want to calculate the correction factor.
-    - `s`: a list of the singular poles in the upper modes of the bubble.
-    - `stag`: a list of the singular poles in the lower modes of the bubble.
-
-# Returns 
-    - an array of all bubble factors.
-"""
-function calculate_bubble_factor(b::Bubble{T1, T2}, sols, up_poles::Vector{Int}, down_poles::Vector{Int}) where {T1, T2}
-    μ, ν = b.up, b.down
-    exponent = sum(μ)^2 + sum(ν)^2 + 2*sum(μ)*sum(ν) 
-    prefac =  1/(vec_factorial(μ)*vec_factorial(ν))
-    poly = Float64[1,]
-    if !isempty(up_poles) || !isempty(down_poles)
-        poly = singular_expansion(b, sols, up_poles, down_poles)
-    end
-    correction = Correction(prefac, exponent, poly)
-    return correction
-end
-
-"""
-    singular_expansion(b, sols, s, stag; first_bubble = false)
-Calculates the taylor expansion coefficients for a singular bubble.
-
-# Arguments
-- `B::Bubble{T1, T2}`: the bubble for which we want to calculate the correction factor`
-- `sols::Vector{Tuple{Int, Int, Int}}`: vector of solutions to the partition problem
-- `s::Vector{Int}`: vector of singular indices in the up-bubbles
-- `stag::Vector{Int}`: vector of singular indices in the down-bubbles
-- `first_bubble::Bool`: true if this is the first bubble in the chain
-
-# Returns
-- `terms::Vector{Complex{Float64}}`: vector of Taylor expansion coefficients
-    
-"""
-function singular_expansion(b::Bubble{T1, T2}, sols, up_poles::Vector{Int}, down_poles::Vector{Int}) where {T1, T2}
-    # not sure the order is correct here
-    order = 2*(length(up_poles) + length(down_poles)) + 1
-    terms = zeros(order)
-
-    for (n, u, d) in sols
-        # first inner sum -- includes all analytic contributions
-        taylor_terms = calc_analytic_terms(b, order, n)      
-
-        # second inner sum -- factor due to finite pole contributions for this particular solution
-        correction_terms = calc_pole_factor(b, u, d, up_poles, down_poles)    
-        correction_sum = isempty(correction_terms) ? 0 : sum(correction_terms)
-
-        terms = [terms[i] + correction_sum*taylor_terms[i] for i in 1:order]
-    end
-    return terms
-end
-
-"""
-    calc_analytic_terms(b::Bubble{T1, T2}, n)
-Calculates the analytic part of the expansion for the diagram, returns an array representing a polynomial.
-
-# Arguments
-- `b::Bubble{T1, T2}`: vector of up mode frequencies
-- `n::Int`: index for the sum
-"""
-function calc_analytic_terms(b::Bubble{T1, T2}, order, n) where {T1, T2}
-    μ, ν = b.up, b.down
-    l, r = length(μ), length(ν)
-
-    # freq_sum is not over all frequencies, just those that do not sum up to 0
-    poly = zeros(Float64, order)
-    for k in 0:floor(Int, n/2)
-        freq_sum = isequal(sum(μ) + sum(ν), 0) && (n - 2*k) == 0 ? 1 : (sum(μ) + sum(ν))
-        l_plus_r = (l + r) == 0 && n == 0 ? 1 : (l + r)     # explicity deals with the 0^0 cases
-        coeff = taylor_coeff(n, k)/Float64(factorial(n))*(freq_sum)^(n - 2*k)*(l_plus_r)^n 
-
-        poly[2*(n-k) + 1] += coeff
-    end
-    return poly
-end
-
-function calc_pole_factor(b::Bubble{T1, T2}, u::Int, d::Int, up_poles::Vector{Int}, down_poles::Vector{Int}) where {T1, T2}
-    pole_terms = []
-    μ, ν = b.up, b.down
-    l, r = length(μ), length(ν)
-
-    ju_list = filter(x -> !(x in up_poles), 1:l)
-    jl_list = filter(x -> !(x in down_poles), 1:r)  # non-singular indices
-
-    # mu_list and ml_list hold vectors of mu values
-    mu_list = find_integer_solutions(length(ju_list), u)
-    ml_list = find_integer_solutions(length(jl_list), d)
-
-    # denominator normalization factor - equals to 1 if s or s' is empty.
-    denominator = begin
-        if isempty(up_poles) && isempty(down_poles)
-            return 1
-        elseif isempty(up_poles) && !isempty(down_poles)
-            return prod(down_poles)
-        elseif isempty(down_poles) && !isempty(up_poles)
-            return prod(up_poles)
-        elseif !isempty(up_poles) && !isempty(down_poles)
-            return prod(up_poles)*prod(down_poles)
-        end
-    end
-
-    for (mu_vec, ml_vec) in product(mu_list, ml_list)   
-        fac_u = []
-        for ju in ju_list
-            idx_u = indexin(ju, ju_list)[1]                 # pick up the corresponding index for m_{Ju}
-            push!(fac_u, norm_fac(μ, ju, mu_vec[idx_u]))
-        end
-        prod_fac_u = isempty(fac_u) ? 1 : prod(fac_u)
-
-        fac_v = []
-        for jl in jl_list
-            idx_l = indexin(jl, jl_list)[1]                 # pick up the corresponding index for m_{Jl}
-            push!(fac_v, norm_fac(ν, jl, ml_vec[idx_l]))
-        end
-        prod_fac_v = isempty(fac_v) ? 1 : prod(fac_v)
-
-        push!(pole_terms, prod_fac_u*prod_fac_v/denominator) 
-    end
-    return pole_terms
-end
-
-
-
-#############################
-### CODE TO BE DEPRECATED ###
-#############################
-
-# function calc_pole_factor(b::Bubble{T1, T2}, s, stag, mu_list, ml_list, ju_list, jl_list) where {T1, T2}
-#     pole_terms = []
-#     μ, ν = b.up, b.down
-#     l, r = length(μ), length(ν)
-
-#     # denominator normalization factor - equals to 1 if s or s' is empty.
-#     denominator = begin
-#         if isempty(s) && isempty(stag)
-#             return 1
-#         elseif isempty(s) && !isempty(stag)
-#             return prod(stag)
-#         elseif isempty(stag) && !isempty(s)
-#             return prod(s)
-#         elseif !isempty(s) && !isempty(stag)
-#             return prod(s)*prod(stag)
-#         end
-#     end
-
-#     for (mu_vec, ml_vec) in product(mu_list, ml_list)   
-#         fac_u = []
-#         for ju in ju_list
-#             idx_u = indexin(ju, ju_list)[1]                 # pick up the corresponding index for m_{Ju}
-#             push!(fac_u, norm_fac(μ, ju, mu_vec[idx_u]))
-#         end
-#         prod_fac_u = isempty(fac_u) ? 1 : prod(fac_u)
-
-#         fac_v = []
-#         for jl in jl_list
-#             idx_l = indexin(jl, jl_list)[1]                 # pick up the corresponding index for m_{Jl}
-#             push!(fac_v, norm_fac(ν, jl, ml_vec[idx_l]))
-#         end
-#         prod_fac_v = isempty(fac_v) ? 1 : prod(fac_v)
-
-#         push!(pole_terms, prod_fac_u*prod_fac_v/denominator) 
-#     end
-#     return pole_terms
-# end
-
-# # old version, may need to be deprecated
-# function calculate_bubble_factor(ω::Vector{Tuple{Vector{T1}, Vector{T2}}}, bubble_idx::Int, sols, s, stag) where {T1, T2}
-#     μ, ν = ω[bubble_idx]   
-#     ν = reverse(ν)
-#     l = length(μ)
-#     r = length(ν)
-    
-#     @cnumbers τ
-#     f(x) = exp(-0.5*τ^2*x^2)
-    
-#     # finite part of the bubble factor (not including the expansion terms)
-#     first_bubble = (bubble_idx == 1)
-#     μ0, ν0 = set_indices(l, r, first_bubble)
-
-#     sum_μ = isempty(μ) ? 0 : sum(μ)
-#     sum_ν = isempty(ν) ? 0 : sum(ν)  # explicity deal with the case where one the vectors is empty (up-bubble or down-bubble)
-#     prefac = -f(sum_μ + sum_ν)/(vec_factorial(μ[end:-1:μ0], include_poles = false)*vec_factorial(ν[end:-1:ν0], include_poles=false))
-
-#     return prefac*sum( singular_expansion( μ[μ0:end], ν[ν0:end], sols, s, stag, first_bubble = first_bubble) )
-# end
-
-# """
-#     singular_expansion(μ, ν, sols, s, stag; first_bubble = false)
-# Calculates the taylor expansion coefficients for a singular bubble.
-
-# # Arguments
-# - `μ::Vector{Int}`: vector of up mode frequencies
-# - `ν::Vector{Int}`: vector of down mode frequencies
-# - `sols::Vector{Tuple{Int, Int, Int}}`: vector of solutions to the partition problem
-# - `s::Vector{Int}`: vector of singular indices in the up-bubbles
-# - `stag::Vector{Int}`: vector of singular indices in the down-bubbles
-# - `first_bubble::Bool`: true if this is the first bubble in the chain
-
-# # Returns
-# - `terms::Vector{Complex{Float64}}`: vector of taylor expansion coefficients
-    
-# """
-# function singular_expansion(μ, ν, sols, s, stag; first_bubble = false)
-#     l = length(μ)
-#     r = length(ν)
-
-#     ju_list = filter(x -> !(x in s), 1:l)
-#     jl_list = filter(x -> !(x in stag), 1:r)  # non-singular indices
-
-#     order = length(s) + length(stag)
-#     terms = zeros(order)
-
-#     # In each loop we calculate a list of polynomial coefficients, for a given solution of the partition problem
-#     # We want to have an array that holds the polynomial coefficients of the sum of all solutions
-#     for (idx, (n, u, d)) in enumerate(sols)
-#         # first inner sum -- includes all analytic contributions
-#         # analytic terms should return a list of terms, each term being a polynomial
-#         taylor_terms = calc_analytic_terms(μ, ν, n)      
-        
-#         # mu_list and ml_list hold vectors of mu values
-#         mu_list = find_integer_solutions(length(ju_list), u)
-#         ml_list = find_integer_solutions(length(jl_list), d)
-        
-#         # second inner sum -- terms due to finite pole contributions  
-#         # this is a correction factor for this particular solution
-#         pole_factors = calc_pole_factor(μ, ν, s, stag, mu_list, ml_list, ju_list, jl_list, first_bubble)     
-#         poles_sum = isempty(pole_factors) ? 0 : sum(pole_factors)
-
-#         #analytic_sum = isempty(analytic_terms) ? 0 : sum(analytic_terms)
-
-#         terms = [terms[i] + poles_sum*taylor_terms[i] for i in 1:order]
-#         #push!(terms, poles_sum.*taylor_terms)
-#     end
-#     return terms
-# end
-
-# """
-#     calc_analytic_terms(μ, ν, n)
-# Calculates the analytic terms for a single bubble.
-
-# # Arguments
-# - `μ::Vector{Int}`: vector of up mode frequencies
-# - `ν::Vector{Int}`: vector of down mode frequencies
-# - `n::Int`: index for the sum
-# """
-# function calc_analytic_terms(μ, ν, n)
-#     l, r = length(μ), length(ν)
-#     @cnumbers τ
-    
-#     poly = convert(Array{Any}, [1, zeros(2*n)...])
-#     #analytic_terms = []
-#     for k in 0:floor(Int, n/2)
-#         sum_μ = isempty(μ) ? 0 : sum(μ)  
-#         sum_ν = isempty(ν) ? 0 : sum(ν)
-        
-#         freq_sum = isequal(sum_μ + sum_ν, 0) && (n - 2*k) == 0 ? 1 : (sum_μ + sum_ν)
-#         l_plus_r = (l + r) == 0 && n == 0 ? 1 : (l + r)     # explicity deals with the 0^0 cases
-#         coeff = taylor_coeff(n, k)/Float64(factorial(n))*(freq_sum)^(n - 2*k)*(l_plus_r)^n 
-
-#         poly[2*(n-k) + 1] += coeff
-
-#         #push!(analytic_terms, taylor_coeff(n, k)/Float64(factorial(n))*τ^(2*(n - k))*(freq_sum)^(n - 2*k)*(l_plus_r)^n)
-#     end
-#     #return analytic_terms
-#     return poly
+using IterTools
+#using SymPy
+using QuantumGraining
+include("../src/utils.jl")
+"""
+    split_freqs_into_bubbles(freqs, diagram)
+Splits an array of frequencies into an array of tuples of frequencies, matching the dimensions of each bubble in `diagram`.
+
+Argument:
+    freqs - an array of frequencies in the form ω = [μ1..., μ2..., ..., μl..., ν1..., ν2..., ..., νr]
+    diagram - dimensions of each bubble, where each tuple is the dimension for the corresponding bubble.
+Returns:
+    ω - an array of frequencies in the form [(μ1, ν1), (μ2, ν2), ..., (μl, νl), ([], ν(l+1)), ..., ([], νr)]
+"""
+function split_freqs_into_bubbles(freqs::Vector, diagram::Vector{Tuple{Int, Int}})
+    μ, ν = [],[]
+    ububs, dbubs = count_modes(diagram)
+    freqs_up, freqs_dn = split_freqs(freqs, ububs, dbubs)
+    freqs_dn = reverse(freqs_dn)
+
+    if size(freqs)[1] != ububs + dbubs
+        error("Number of frequencies ($(size(freqs)[1])) does not fit the number of modes ($(ububs + dbubs)) in the diagram.")
+    end
+
+    ind_μ = 0
+    ind_ν = 0
+    for bubble in diagram
+        (μ_len, ν_len) = bubble
+        push!(μ, freqs_up[ind_μ+1:ind_μ+μ_len])
+        ind_μ += μ_len
+        push!(ν, freqs_dn[ind_ν+1:ind_ν+ν_len]) 
+        ind_ν += ν_len
+    end
+    ω = tuple.(μ, ν)
+    return ω
+end
+
+
+
+struct ContractionCoefficient #{T1,T2}
+    #corrections::Vector{Correction}
+    exponents::Vector{Number}
+    prefacs::Vector{Number}
+    polys::Vector{Vector{Number}}
+    #expression
+
+    function ContractionCoefficient(exponents, prefacs, polys)
+         #expression = sum(to_symbol.(corrections))
+         new(exponents, prefacs, polys)
+    end
+
+    function ContractionCoefficient(exponents, prefacs)
+        new(exponents, prefacs, [[1]]) 
+    end
+end
+
+
+# Possibly, this should be a `ContractionCoefficient` constructor.
+function contraction_coeff(left::Int, right::Int, freqs::Array)
+    """
+    contraction_coeff(left::Int, right::Int, freqs::Array)
+
+    Calculates the coefficient of a whole contraction, given the contraction and input frequencies. Calculates equation (7) in the paper.
+
+    Arguments:
+    - left: the left-order of the contraction
+    - right: the right-order of the contraction
+    - freqs: array of frequencies to put in each mode
+
+    Returns:
+    - c: a contraction coefficient struct, symbolic expression for the contraction coeffeicient.
+    """
+    node = DiagramNode((left, right))
+    diagrams = get_diagrams(node)
+    exp_list = []
+    pre_list = []
+    poly_list = []
+    d_list = []
+    
+    for diagram in diagrams
+        reverse!(diagram)                               # reversing since Wentao's order is right-to-left, rather than left-to-right
+        ω = split_freqs_into_bubbles(freqs, diagram)
+        corr = diagram_correction(ω)
+        push!(d_list, diagram)
+        push!(exp_list, corr.exponent)
+        push!(pre_list, corr.prefac)
+        push!(poly_list, corr.poly)
+    end
+    return ContractionCoefficient(exp_list, pre_list, poly_list)
+end
+contraction_coeff(order::Tuple{Int, Int}, ω::Array) = contraction_coeff(order[1], order[2], ω)
+
+Base.show(io::IO, coeff::ContractionCoefficient) = print(io, to_symbol(coeff))
+
+function to_symbol(coeff::ContractionCoefficient)
+    #@variables τ
+    SymPy.@syms τ
+    sym = 0
+    for i in 1:length(coeff.prefacs)
+        sym += to_symbol(Correction(coeff.prefacs[i], coeff.exponents[i],coeff.polys[i]))
+    end
+    return sym
+end
+
+"""
+    diagram_correction(ω)
+Gives an expression for the effective diagram correction.
+    
+    # Arguments
+    - `ω`: A list of vectors (μi, νi) with the frequency values for each mode. 
+    For example: For a diagram d = [(3, 2), (2, 1)] we would have ω = [(μ1, ν1), (μ2, ν2)] where μi and νi are vectors containing mode values.
+
+    # Returns
+    - A Correction struct representing the effective diagram correction.
+    
+ """
+ ## New and corrected
+function diagram_correction(diagram::Diagram{T1, T2}) where {T1, T2}
+    # calculate an array of simple factor terms -- taylor_factors
+    simple_factors = calc_simple_factors(diagram)
+    total_correction = prod(simple_factors)
+
+    # if there are poles we need to calculate
+    if diagram.num_poles != 0
+        num_bubbles = length(diagram)
+        sols = find_integer_solutions(3*num_bubbles, diagram.num_poles)    
+        sols = reshape_sols(sols, diagram.num_poles, num_bubbles)
+
+        order = 2*diagram.num_poles + 1
+        total_poly = zeros(Number, order)
+        for i in 1:size(sols)[1]
+            poly = zeros(Number, order)
+            poly[1] = 1
+            total_prefac = zeros(Number, num_bubbles)
+
+            for idx in 1:num_bubbles
+                μ, ν = diagram[idx].up, diagram[idx].down
+                n = sols[i, idx][1]
+                u = sols[i, idx][2]
+                d = sols[i, idx][3]
+                poly = poly_multiplication(poly, calc_expansion_factors(μ, ν, order, n), order)
+                prefac = calc_pole_corrections(μ, ν, μ.poles, ν.poles, u, d)
+                total_prefac[idx] = isempty(prefac) ? 0 : sum(prefac)
+            end
+
+            total_poly += prod(total_prefac).*poly
+        end
+        total_correction = extend_correction(total_correction, total_poly)
+    end
+    
+    return total_correction
+end 
+function diagram_correction(ω::Vector{Tuple{Vector{T1}, Vector{T2}}}) where {T1, T2}
+    d = Diagram(ω)
+    return diagram_correction(d)
+end
+
+function calc_simple_factors(d::Diagram{T1, T2}) where {T1, T2}
+    taylor_factors = Vector{Correction}()                                                 # array holding the terms of the outer sum
+    for b in d
+        μ, ν = b.up, b.down
+        l = length(b.up)
+
+        exponent = sum(μ)^2 + sum(ν)^2 + 2*sum(μ)*sum(ν) 
+        prefac = (-1)^(l + 1)*1/(vec_factorial(μ)*vec_factorial(ν))
+        poly = Num[1,]
+        push!(taylor_factors, Correction(prefac, exponent, poly))
+    end
+    #taylor_factors[1] *= -1
+    return taylor_factors
+end
+
+function calc_expansion_factors(mu::BVector{T1}, ν::BVector{T2}, order, n::Int) where {T1, T2}
+    if mu.special
+        μ = mu[2:end]
+    else
+        μ = mu
+    end
+
+    l, r = length(μ), length(ν)
+
+    #order = 2*(length(μ.poles) + length(ν.poles)) + 1
+    poly = zeros(Num, order)
+    for k in 0:floor(Int, n/2)
+        freq_sum = isequal(sum(mu) + sum(ν), 0) && (n - 2*k) == 0 ? 1 : (sum(mu) + sum(ν))
+        l_plus_r = (l + r) == 0 && n == 0 ? 1 : (l + r)     # explicity deals with the 0^0 cases
+        coeff = taylor_coeff(n, k)/Float64(factorial(n))*(freq_sum)^(n - 2*k)*(l_plus_r)^n 
+        poly[2*(n-k) + 1] = coeff
+    end
+    return poly
+end
+
+function poly_multiplication(poly1::Vector, poly2::Vector, order::Int)
+    len1 = length(poly1)
+    len2 = length(poly2)
+    poly_product = zeros(Number, order)
+    for i in 1:len1
+        for j in 1:len2
+            if !isequal(abs(poly1[i]*poly2[j]), 0.0) && !isequal(abs(poly1[i]*poly2[j]), -0.0)  # weird comparison issues with Num types
+                poly_product[(i-1) + (j-1) + 1] = poly1[i]*poly2[j]
+            end
+        end
+    end
+    return poly_product
+end
+    
+function calc_pole_normalization(up_poles, down_poles)
+    if isempty(up_poles) && isempty(down_poles)
+        return 1
+    elseif isempty(up_poles) && !isempty(down_poles)
+        return prod(down_poles)
+    elseif isempty(down_poles) && !isempty(up_poles)
+        return prod(up_poles)
+    elseif !isempty(up_poles) && !isempty(down_poles)
+        return prod(up_poles)*prod(down_poles)
+    end
+end
+
+pole_fac(v, regular, j, m) = (-j/sum(v[1:regular]))^m
+
+function calc_pole_corrections(mu::BVector{T1}, ν::BVector{T2}, up_poles::Vector{Int}, down_poles::Vector{Int}, u::Int, d::Int) where {T1, T2}
+    if mu.special
+        μ = mu[2:end]
+    else
+        μ = mu
+    end
+    μ = reverse(μ)
+
+    norm = calc_pole_normalization(up_poles, down_poles)
+
+    pole_terms = []
+
+    up_regular = filter(x -> !(x in up_poles), 1:length(μ))
+    down_regular = filter(x -> !(x in down_poles), 1:length(ν))  # non-singular indices
+    # change to a more informative name like up_regular and down_regular
+
+    # mu_list and ml_list hold vectors of mu values
+    mu_list = find_integer_solutions(length(up_regular), u)
+    ml_list = find_integer_solutions(length(down_regular), d)
+
+    if length(up_regular) == 0
+        if u == 0
+            prod_fac_u = [1]
+        else
+            prod_fac_u = [0]
+        end
+    else
+        prod_fac_u = []
+        for mu_vec in mu_list
+            fac_u = []
+            for (u, ju) in enumerate(up_regular)
+                push!(fac_u, pole_fac(μ, ju, ju, mu_vec[u]))
+            end
+            push!(prod_fac_u, isempty(fac_u) ? 1 : prod(fac_u))
+        end
+    end
+
+    if length(down_regular) == 0
+        if d == 0
+            prod_fac_v = [1]
+        else
+            prod_fac_v = [0]
+        end
+    else
+        prod_fac_v = []
+        for ml_vec in ml_list
+            fac_v = []
+            for (l, jl) in enumerate(down_regular)
+                push!(fac_v, pole_fac(ν, jl, jl, ml_vec[l]))
+            end
+            push!(prod_fac_v, isempty(fac_v) ? 1 : prod(fac_v))
+        end
+    end
+
+    for (prod_u, prod_v) in product(prod_fac_u, prod_fac_v)
+        push!(pole_terms, prod_u*prod_v/norm)
+    end
+
+    return pole_terms   
+end
+
+
+
+
+"""
+    calculate_bubble_factor(ω, bubble_idx, total_num_poles, s, stag)
+Returns the bubble factor for a single bubble.
+
+# Arguments
+    - `ω`: the frequency values for the whole diagram.
+    - `total_num_poles`: the total number of singular poles in the diagram
+    - `bubble_idx`: the index of the bubble for which we want to calculate the correction factor.
+    - `s`: a list of the singular poles in the upper modes of the bubble.
+    - `stag`: a list of the singular poles in the lower modes of the bubble.
+
+# Returns 
+    - an array of all bubble factors.
+"""
+function calculate_bubble_factor(b::Bubble{T1, T2}, sols, up_poles::Vector{Int}, down_poles::Vector{Int}) where {T1, T2}
+    μ, ν = b.up, b.down
+    exponent = sum(μ)^2 + sum(ν)^2 + 2*sum(μ)*sum(ν) 
+    prefac =  1/(vec_factorial(μ)*vec_factorial(ν))
+    poly = Float64[1,]
+    if !isempty(up_poles) || !isempty(down_poles)
+        poly = singular_expansion(b, sols, up_poles, down_poles)
+    end
+    correction = Correction(prefac, exponent, poly)
+    return correction
+end
+
+"""
+    singular_expansion(b, sols, s, stag; first_bubble = false)
+Calculates the taylor expansion coefficients for a singular bubble.
+
+# Arguments
+- `B::Bubble{T1, T2}`: the bubble for which we want to calculate the correction factor`
+- `sols::Vector{Tuple{Int, Int, Int}}`: vector of solutions to the partition problem
+- `s::Vector{Int}`: vector of singular indices in the up-bubbles
+- `stag::Vector{Int}`: vector of singular indices in the down-bubbles
+- `first_bubble::Bool`: true if this is the first bubble in the chain
+
+# Returns
+- `terms::Vector{Complex{Float64}}`: vector of Taylor expansion coefficients
+    
+"""
+function singular_expansion(b::Bubble{T1, T2}, sols, up_poles::Vector{Int}, down_poles::Vector{Int}) where {T1, T2}
+    # not sure the order is correct here
+    order = 2*(length(up_poles) + length(down_poles)) + 1
+    terms = zeros(order)
+
+    for (n, u, d) in sols
+        # first inner sum -- includes all analytic contributions
+        taylor_terms = calc_analytic_terms(b, order, n)      
+
+        # second inner sum -- factor due to finite pole contributions for this particular solution
+        correction_terms = calc_pole_factor(b, u, d, up_poles, down_poles)    
+        correction_sum = isempty(correction_terms) ? 0 : sum(correction_terms)
+
+        terms = [terms[i] + correction_sum*taylor_terms[i] for i in 1:order]
+    end
+    return terms
+end
+
+"""
+    calc_analytic_terms(b::Bubble{T1, T2}, n)
+Calculates the analytic part of the expansion for the diagram, returns an array representing a polynomial.
+
+# Arguments
+- `b::Bubble{T1, T2}`: vector of up mode frequencies
+- `n::Int`: index for the sum
+"""
+function calc_analytic_terms(b::Bubble{T1, T2}, order, n) where {T1, T2}
+    μ, ν = b.up, b.down
+    l, r = length(μ), length(ν)
+
+    # freq_sum is not over all frequencies, just those that do not sum up to 0
+    poly = zeros(Float64, order)
+    for k in 0:floor(Int, n/2)
+        freq_sum = isequal(sum(μ) + sum(ν), 0) && (n - 2*k) == 0 ? 1 : (sum(μ) + sum(ν))
+        l_plus_r = (l + r) == 0 && n == 0 ? 1 : (l + r)     # explicity deals with the 0^0 cases
+        coeff = taylor_coeff(n, k)/Float64(factorial(n))*(freq_sum)^(n - 2*k)*(l_plus_r)^n 
+
+        poly[2*(n-k) + 1] += coeff
+    end
+    return poly
+end
+
+function calc_pole_factor(b::Bubble{T1, T2}, u::Int, d::Int, up_poles::Vector{Int}, down_poles::Vector{Int}) where {T1, T2}
+    pole_terms = []
+    μ, ν = b.up, b.down
+    l, r = length(μ), length(ν)
+
+    ju_list = filter(x -> !(x in up_poles), 1:l)
+    jl_list = filter(x -> !(x in down_poles), 1:r)  # non-singular indices
+
+    # mu_list and ml_list hold vectors of mu values
+    mu_list = find_integer_solutions(length(ju_list), u)
+    ml_list = find_integer_solutions(length(jl_list), d)
+
+    # denominator normalization factor - equals to 1 if s or s' is empty.
+    denominator = begin
+        if isempty(up_poles) && isempty(down_poles)
+            return 1
+        elseif isempty(up_poles) && !isempty(down_poles)
+            return prod(down_poles)
+        elseif isempty(down_poles) && !isempty(up_poles)
+            return prod(up_poles)
+        elseif !isempty(up_poles) && !isempty(down_poles)
+            return prod(up_poles)*prod(down_poles)
+        end
+    end
+
+    for (mu_vec, ml_vec) in product(mu_list, ml_list)   
+        fac_u = []
+        for ju in ju_list
+            idx_u = indexin(ju, ju_list)[1]                 # pick up the corresponding index for m_{Ju}
+            push!(fac_u, norm_fac(μ, ju, mu_vec[idx_u]))
+        end
+        prod_fac_u = isempty(fac_u) ? 1 : prod(fac_u)
+
+        fac_v = []
+        for jl in jl_list
+            idx_l = indexin(jl, jl_list)[1]                 # pick up the corresponding index for m_{Jl}
+            push!(fac_v, norm_fac(ν, jl, ml_vec[idx_l]))
+        end
+        prod_fac_v = isempty(fac_v) ? 1 : prod(fac_v)
+
+        push!(pole_terms, prod_fac_u*prod_fac_v/denominator) 
+    end
+    return pole_terms
+end
+
+
+
+#############################
+### CODE TO BE DEPRECATED ###
+#############################
+
+# function calc_pole_factor(b::Bubble{T1, T2}, s, stag, mu_list, ml_list, ju_list, jl_list) where {T1, T2}
+#     pole_terms = []
+#     μ, ν = b.up, b.down
+#     l, r = length(μ), length(ν)
+
+#     # denominator normalization factor - equals to 1 if s or s' is empty.
+#     denominator = begin
+#         if isempty(s) && isempty(stag)
+#             return 1
+#         elseif isempty(s) && !isempty(stag)
+#             return prod(stag)
+#         elseif isempty(stag) && !isempty(s)
+#             return prod(s)
+#         elseif !isempty(s) && !isempty(stag)
+#             return prod(s)*prod(stag)
+#         end
+#     end
+
+#     for (mu_vec, ml_vec) in product(mu_list, ml_list)   
+#         fac_u = []
+#         for ju in ju_list
+#             idx_u = indexin(ju, ju_list)[1]                 # pick up the corresponding index for m_{Ju}
+#             push!(fac_u, norm_fac(μ, ju, mu_vec[idx_u]))
+#         end
+#         prod_fac_u = isempty(fac_u) ? 1 : prod(fac_u)
+
+#         fac_v = []
+#         for jl in jl_list
+#             idx_l = indexin(jl, jl_list)[1]                 # pick up the corresponding index for m_{Jl}
+#             push!(fac_v, norm_fac(ν, jl, ml_vec[idx_l]))
+#         end
+#         prod_fac_v = isempty(fac_v) ? 1 : prod(fac_v)
+
+#         push!(pole_terms, prod_fac_u*prod_fac_v/denominator) 
+#     end
+#     return pole_terms
+# end
+
+# # old version, may need to be deprecated
+# function calculate_bubble_factor(ω::Vector{Tuple{Vector{T1}, Vector{T2}}}, bubble_idx::Int, sols, s, stag) where {T1, T2}
+#     μ, ν = ω[bubble_idx]   
+#     ν = reverse(ν)
+#     l = length(μ)
+#     r = length(ν)
+    
+#     @cnumbers τ
+#     f(x) = exp(-0.5*τ^2*x^2)
+    
+#     # finite part of the bubble factor (not including the expansion terms)
+#     first_bubble = (bubble_idx == 1)
+#     μ0, ν0 = set_indices(l, r, first_bubble)
+
+#     sum_μ = isempty(μ) ? 0 : sum(μ)
+#     sum_ν = isempty(ν) ? 0 : sum(ν)  # explicity deal with the case where one the vectors is empty (up-bubble or down-bubble)
+#     prefac = -f(sum_μ + sum_ν)/(vec_factorial(μ[end:-1:μ0], include_poles = false)*vec_factorial(ν[end:-1:ν0], include_poles=false))
+
+#     return prefac*sum( singular_expansion( μ[μ0:end], ν[ν0:end], sols, s, stag, first_bubble = first_bubble) )
+# end
+
+# """
+#     singular_expansion(μ, ν, sols, s, stag; first_bubble = false)
+# Calculates the taylor expansion coefficients for a singular bubble.
+
+# # Arguments
+# - `μ::Vector{Int}`: vector of up mode frequencies
+# - `ν::Vector{Int}`: vector of down mode frequencies
+# - `sols::Vector{Tuple{Int, Int, Int}}`: vector of solutions to the partition problem
+# - `s::Vector{Int}`: vector of singular indices in the up-bubbles
+# - `stag::Vector{Int}`: vector of singular indices in the down-bubbles
+# - `first_bubble::Bool`: true if this is the first bubble in the chain
+
+# # Returns
+# - `terms::Vector{Complex{Float64}}`: vector of taylor expansion coefficients
+    
+# """
+# function singular_expansion(μ, ν, sols, s, stag; first_bubble = false)
+#     l = length(μ)
+#     r = length(ν)
+
+#     ju_list = filter(x -> !(x in s), 1:l)
+#     jl_list = filter(x -> !(x in stag), 1:r)  # non-singular indices
+
+#     order = length(s) + length(stag)
+#     terms = zeros(order)
+
+#     # In each loop we calculate a list of polynomial coefficients, for a given solution of the partition problem
+#     # We want to have an array that holds the polynomial coefficients of the sum of all solutions
+#     for (idx, (n, u, d)) in enumerate(sols)
+#         # first inner sum -- includes all analytic contributions
+#         # analytic terms should return a list of terms, each term being a polynomial
+#         taylor_terms = calc_analytic_terms(μ, ν, n)      
+        
+#         # mu_list and ml_list hold vectors of mu values
+#         mu_list = find_integer_solutions(length(ju_list), u)
+#         ml_list = find_integer_solutions(length(jl_list), d)
+        
+#         # second inner sum -- terms due to finite pole contributions  
+#         # this is a correction factor for this particular solution
+#         pole_factors = calc_pole_factor(μ, ν, s, stag, mu_list, ml_list, ju_list, jl_list, first_bubble)     
+#         poles_sum = isempty(pole_factors) ? 0 : sum(pole_factors)
+
+#         #analytic_sum = isempty(analytic_terms) ? 0 : sum(analytic_terms)
+
+#         terms = [terms[i] + poles_sum*taylor_terms[i] for i in 1:order]
+#         #push!(terms, poles_sum.*taylor_terms)
+#     end
+#     return terms
+# end
+
+# """
+#     calc_analytic_terms(μ, ν, n)
+# Calculates the analytic terms for a single bubble.
+
+# # Arguments
+# - `μ::Vector{Int}`: vector of up mode frequencies
+# - `ν::Vector{Int}`: vector of down mode frequencies
+# - `n::Int`: index for the sum
+# """
+# function calc_analytic_terms(μ, ν, n)
+#     l, r = length(μ), length(ν)
+#     @cnumbers τ
+    
+#     poly = convert(Array{Any}, [1, zeros(2*n)...])
+#     #analytic_terms = []
+#     for k in 0:floor(Int, n/2)
+#         sum_μ = isempty(μ) ? 0 : sum(μ)  
+#         sum_ν = isempty(ν) ? 0 : sum(ν)
+        
+#         freq_sum = isequal(sum_μ + sum_ν, 0) && (n - 2*k) == 0 ? 1 : (sum_μ + sum_ν)
+#         l_plus_r = (l + r) == 0 && n == 0 ? 1 : (l + r)     # explicity deals with the 0^0 cases
+#         coeff = taylor_coeff(n, k)/Float64(factorial(n))*(freq_sum)^(n - 2*k)*(l_plus_r)^n 
+
+#         poly[2*(n-k) + 1] += coeff
+
+#         #push!(analytic_terms, taylor_coeff(n, k)/Float64(factorial(n))*τ^(2*(n - k))*(freq_sum)^(n - 2*k)*(l_plus_r)^n)
+#     end
+#     #return analytic_terms
+#     return poly
 # end