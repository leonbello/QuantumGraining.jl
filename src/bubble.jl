--- conflicted
+++ resolved
@@ -1,92 +1,88 @@
-<<<<<<< HEAD
-#using QuantumGraining
-=======
-using QuantumGraining
->>>>>>> bfe9d806
-
-"""
-    Bubble{T1, T2} <: AbstractVector{Tuple{T1, T2}}    
-A struct representing a bubble, also takes care of the edge case.
-
-Arguments:
-    - up: A BVector representing the up-bubble.
-    - down: A BVector representing the down-bubble.
-    - shape: A tuple representing the shape of the bubble.
-    - special: A boolean representing whether the bubble is a special edge mode bubble.
-"""
-mutable struct Bubble{T1, T2} <: AbstractVector{Tuple{T1, T2}}
-    up::BVector{T1}
-    down::BVector{T2}
-    shape::Tuple{Int, Int}
-    freqs::Vector{Union{T1, T2}}
-    special::Bool
-
-    """
-        Bubble(freqs::Vector{T}, shape::Tuple{Int, Int}, special::Bool)
-    A Bubble constructor taking a shape `(n, m)` and a vector of frequencies in the form [μ1, μ2, μn, ν1, ν2, νm]. 
-
-    Arguments:
-        - freqs: A vector of tuples of vectors. The first element of the tuple is the up-bubble, the second is the down-bubble.
-        - shape: A tuple representing the shape of the bubble.
-        - special: A boolean representing whether the bubble is a special edge mode bubble.
-    """
-    function Bubble(freqs::Vector{T}, shape::Tuple{Int, Int}; special = false) where {T}
-        if length(freqs) != (shape[1] + shape[2])
-            error("Shape does not match vector length")
-        end
-        up = UVec(freqs[1:shape[1]]; special=special)
-        down = DVec(freqs[(shape[1] + 1):(shape[1] + shape[2])]; special=special)
-        return new{T, T}(up, down, shape, freqs, special)
-    end
-
-    """
-        Bubble(up::BVector{T1}, down::BVector{T2}, special::Bool)
-    A Bubble constructor taking two BVectors. Useful if you want to automatically define the special bubble manually.
-
-    Arguments:
-        - up: A BVector representing the up-bubble.
-        - down: A BVector representing the down-bubble.
-        - special: A boolean representing whether the bubble is a special edge mode bubble.
-    """
-    function Bubble(up::BVector{T1}, down::BVector{T2}; special::Bool=false) where {T1,T2}
-        if isempty(up) && isempty(down)
-            error("Bubble must have at least one frequency")
-        end
-
-        if special
-            if isempty(up) && isempty(down)
-                error("Special bubble must have at least one frequency")
-            elseif isempty(up) && !isempty(down)
-                up.special = false
-                down.special = true
-            elseif !isempty(up)
-                up.special = true
-                down.special = false
-            end
-        end
-        
-        freqs = [up.freqs..., reverse(down.freqs)...]
-        shape = (length(up), length(down))
-        return new{T1, T2}(up, down, shape, freqs, special)
-    end
-
-
-    """
-        Bubble(up::Vector{T1}, down::Vector{T2}, special::Bool)
-    A Bubble constructor taking two vectors. Useful if you want to automatically define the special bubble manually.
-    Arguments:
-        - up: A vector representing the up-bubble.
-        - down: A vector representing the down-bubble.
-        - special: A boolean representing whether the bubble is a special edge mode bubble.
-    """
-    function Bubble(up::Vector{T1}, down::Vector{T2}; special::Bool=false) where {T1, T2}
-        return Bubble(UVec(up,special=special), DVec(down); special=special)
-    end
-end
-Base.length(b::Bubble) = prod(b.shape)
-
-function Base.getindex(b::Bubble, i::Int)
-    vec = [b.up..., reverse(b.down)...]
-    return vec[i]
-end
+using QuantumGraining
+
+"""
+    Bubble{T1, T2} <: AbstractVector{Tuple{T1, T2}}    
+A struct representing a bubble, also takes care of the edge case.
+
+Arguments:
+    - up: A BVector representing the up-bubble.
+    - down: A BVector representing the down-bubble.
+    - shape: A tuple representing the shape of the bubble.
+    - special: A boolean representing whether the bubble is a special edge mode bubble.
+"""
+mutable struct Bubble{T1, T2} <: AbstractVector{Tuple{T1, T2}}
+    up::BVector{T1}
+    down::BVector{T2}
+    shape::Tuple{Int, Int}
+    freqs::Vector{Union{T1, T2}}
+    special::Bool
+
+    """
+        Bubble(freqs::Vector{T}, shape::Tuple{Int, Int}, special::Bool)
+    A Bubble constructor taking a shape `(n, m)` and a vector of frequencies in the form [μ1, μ2, μn, ν1, ν2, νm]. 
+
+    Arguments:
+        - freqs: A vector of tuples of vectors. The first element of the tuple is the up-bubble, the second is the down-bubble.
+        - shape: A tuple representing the shape of the bubble.
+        - special: A boolean representing whether the bubble is a special edge mode bubble.
+    """
+    function Bubble(freqs::Vector{T}, shape::Tuple{Int, Int}; special = false) where {T}
+        if length(freqs) != (shape[1] + shape[2])
+            error("Shape does not match vector length")
+        end
+        up = UVec(freqs[1:shape[1]]; special=special)
+        down = DVec(freqs[(shape[1] + 1):(shape[1] + shape[2])]; special=special)
+        return new{T, T}(up, down, shape, freqs, special)
+    end
+
+    """
+        Bubble(up::BVector{T1}, down::BVector{T2}, special::Bool)
+    A Bubble constructor taking two BVectors. Useful if you want to automatically define the special bubble manually.
+
+    Arguments:
+        - up: A BVector representing the up-bubble.
+        - down: A BVector representing the down-bubble.
+        - special: A boolean representing whether the bubble is a special edge mode bubble.
+    """
+    function Bubble(up::BVector{T1}, down::BVector{T2}; special::Bool=false) where {T1,T2}
+        if isempty(up) && isempty(down)
+            error("Bubble must have at least one frequency")
+        end
+
+        if special
+            if isempty(up) && isempty(down)
+                error("Special bubble must have at least one frequency")
+            elseif isempty(up) && !isempty(down)
+                up.special = false
+                down.special = true
+            elseif !isempty(up)
+                up.special = true
+                down.special = false
+            end
+        end
+        
+        freqs = [up.freqs..., reverse(down.freqs)...]
+        shape = (length(up), length(down))
+        return new{T1, T2}(up, down, shape, freqs, special)
+    end
+
+
+    """
+        Bubble(up::Vector{T1}, down::Vector{T2}, special::Bool)
+    A Bubble constructor taking two vectors. Useful if you want to automatically define the special bubble manually.
+    Arguments:
+        - up: A vector representing the up-bubble.
+        - down: A vector representing the down-bubble.
+        - special: A boolean representing whether the bubble is a special edge mode bubble.
+    """
+    function Bubble(up::Vector{T1}, down::Vector{T2}; special::Bool=false) where {T1, T2}
+        return Bubble(UVec(up,special=special), DVec(down); special=special)
+    end
+end
+Base.length(b::Bubble) = prod(b.shape)
+
+function Base.getindex(b::Bubble, i::Int)
+    vec = [b.up..., reverse(b.down)...]
+    return vec[i]
+end
 Base.size(b::Bubble) = b.shape