name = "QuantumGraining"
uuid = "77585022-d976-43ff-a138-80a6f5a3bb8b"
authors = ["Leon Bello"]
version = "0.1.0"

[deps]
Combinatorics = "861a8166-3701-5b0c-9a16-15d98fcdc6aa"
Documenter = "e30172f5-a6a5-5a46-863b-614d45cd2de4"
IfElse = "615f187c-cbe4-4ef1-ba3b-2fcf58d6d173"
IterTools = "c8e1da08-722c-5040-9ed9-7db0dc04731e"
ModelingToolkit = "961ee093-0014-501f-94e3-6117800e7a78"
Richardson = "708f8203-808e-40c0-ba2d-98a6953ed40d"
SymbolicUtils = "d1185830-fcd6-423d-90d6-eec64667417b"
Symbolics = "0c5d862f-8b57-4792-8d23-62f2024744c7"

[compat]
<<<<<<< HEAD
IfElse = "0.1"
=======
Documenter = "0.27"
IterTools = "1"
SymbolicUtils = "1"
Richardson = "1"
Combinatorics = "1"
>>>>>>> c3f8bd6e
julia = "1"

[extras]
Test = "8dfed614-e22c-5e08-85e1-65c5234f0b40"

[targets]
test = ["Test"]<|MERGE_RESOLUTION|>--- conflicted
+++ resolved
@@ -14,15 +14,12 @@
 Symbolics = "0c5d862f-8b57-4792-8d23-62f2024744c7"
 
 [compat]
-<<<<<<< HEAD
 IfElse = "0.1"
-=======
 Documenter = "0.27"
 IterTools = "1"
 SymbolicUtils = "1"
 Richardson = "1"
 Combinatorics = "1"
->>>>>>> c3f8bd6e
 julia = "1"
 
 [extras]
