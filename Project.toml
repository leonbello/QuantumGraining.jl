--- conflicted
+++ resolved
@@ -14,11 +14,8 @@
 Symbolics = "0c5d862f-8b57-4792-8d23-62f2024744c7"
 
 [compat]
-<<<<<<< HEAD
 Richardson = "1"
-=======
 Combinatorics = "1"
->>>>>>> 6c3b4a18
 julia = "1"
 
 [extras]
