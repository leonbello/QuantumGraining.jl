--- conflicted
+++ resolved
@@ -14,16 +14,13 @@
 Symbolics = "0c5d862f-8b57-4792-8d23-62f2024744c7"
 
 [compat]
-<<<<<<< HEAD
 ModelingToolkit = "8"
-=======
 IfElse = "0.1"
 Documenter = "0.27"
 IterTools = "1"
 SymbolicUtils = "1"
 Richardson = "1"
 Combinatorics = "1"
->>>>>>> 4d6ada1d
 julia = "1"
 
 [extras]
