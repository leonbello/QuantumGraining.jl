name = "QuantumGraining"
uuid = "77585022-d976-43ff-a138-80a6f5a3bb8b"
authors = ["Leon Bello"]
version = "0.1.0"

[deps]
Combinatorics = "861a8166-3701-5b0c-9a16-15d98fcdc6aa"
Documenter = "e30172f5-a6a5-5a46-863b-614d45cd2de4"
IfElse = "615f187c-cbe4-4ef1-ba3b-2fcf58d6d173"
IterTools = "c8e1da08-722c-5040-9ed9-7db0dc04731e"
ModelingToolkit = "961ee093-0014-501f-94e3-6117800e7a78"
Richardson = "708f8203-808e-40c0-ba2d-98a6953ed40d"
SymbolicUtils = "d1185830-fcd6-423d-90d6-eec64667417b"
Symbolics = "0c5d862f-8b57-4792-8d23-62f2024744c7"

[compat]
<<<<<<< HEAD
Documenter = "0.27"
=======
IterTools = "1"
SymbolicUtils = "1"
Richardson = "1"
Combinatorics = "1"
>>>>>>> 27ae6625
julia = "1"

[extras]
Test = "8dfed614-e22c-5e08-85e1-65c5234f0b40"

[targets]
test = ["Test"]<|MERGE_RESOLUTION|>--- conflicted
+++ resolved
@@ -14,14 +14,11 @@
 Symbolics = "0c5d862f-8b57-4792-8d23-62f2024744c7"
 
 [compat]
-<<<<<<< HEAD
 Documenter = "0.27"
-=======
 IterTools = "1"
 SymbolicUtils = "1"
 Richardson = "1"
 Combinatorics = "1"
->>>>>>> 27ae6625
 julia = "1"
 
 [extras]
