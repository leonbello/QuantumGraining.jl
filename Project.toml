--- conflicted
+++ resolved
@@ -14,12 +14,9 @@
 Symbolics = "0c5d862f-8b57-4792-8d23-62f2024744c7"
 
 [compat]
-<<<<<<< HEAD
 SymbolicUtils = "1"
-=======
 Richardson = "1"
 Combinatorics = "1"
->>>>>>> c44431ae
 julia = "1"
 
 [extras]
