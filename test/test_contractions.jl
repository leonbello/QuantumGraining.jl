using QuantumCumulants
using QuantumGraining

#using Test

#@testset "contractions" begin
module Tst
    using Test
    include("../src/diagrams.jl")
    include("../src/contractions.jl")
    include("../src/printing.jl")

    diagram = [(3, 4), (5, 1)]
    for (i, bubble) in enumerate(diagram)
        println("bubble $i: ($(bubble[1]), $(bubble[2])) ")
        println("----")
    end

<<<<<<< HEAD
    @definemodes diagram[1][1] diagram[1][2]
    @show μ
    @show ν 
    @show τ

    @definemodes diagram[2][1] diagram[2][2]
    @show μ
    @show ν

    umax, dmax = _maxmodes(diagram)                       # to avoid redundancy, we find the maximum amount of participating modes
    @show umax
    @show dmax
    @definemodes umax dmax                                # define all the participating modes as symbols

    @definemodes diagram
    c = calculate_coeff(diagram)
    @show c

    diagram2 = [(3, 4), (2, 1)]
    
    @show μ
    @show ν
    @definemodes diagram2
    c2 = calculate_coeff(diagram2)

    diagram3 = [(3,3), (2,1)]
    c3 = calculate_coeff(diagram3)

    function test_definemodes(diagram::Array{Tuple{Int, Int}})
        @macroexpand @definemodes diagram
    end

    typeof(diagram3)
    print(test_definemodes(diagram3))
=======
    n, m = get_max_modes(diagram)
    @definemodes μ n
    @definemodes ν m
    c = coeff(μ, ν, τ)
    C, h = calculate_coeff(μ, ν, τ, diagram)
    @show h[1]
    @show h[2]
    @show C
>>>>>>> bf063600
end

# if denominator goes to zero -> take limit


#=
end #testset
=#<|MERGE_RESOLUTION|>--- conflicted
+++ resolved
@@ -16,7 +16,6 @@
         println("----")
     end
 
-<<<<<<< HEAD
     @definemodes diagram[1][1] diagram[1][2]
     @show μ
     @show ν 
@@ -51,16 +50,6 @@
 
     typeof(diagram3)
     print(test_definemodes(diagram3))
-=======
-    n, m = get_max_modes(diagram)
-    @definemodes μ n
-    @definemodes ν m
-    c = coeff(μ, ν, τ)
-    C, h = calculate_coeff(μ, ν, τ, diagram)
-    @show h[1]
-    @show h[2]
-    @show C
->>>>>>> bf063600
 end
 
 # if denominator goes to zero -> take limit
